"""Agente especializado em análise de dados via tabela embeddings.

Este agente combina:
- Consulta exclusiva à tabela embeddings do Supabase
- Análise inteligente de dados estruturados armazenados como embeddings
- LLM para interpretação e insights baseados em embeddings
- Geração de análises sem acesso direto a arquivos CSV

NOTA CRÍTICA: Este agente NÃO acessa arquivos CSV diretamente.
Todos os dados vêm da tabela embeddings do Supabase.
"""
from __future__ import annotations
import json
import pandas as pd
import numpy as np
from typing import Any, Dict, List, Optional, Union
from datetime import datetime

try:
    from src.vectorstore.supabase_client import supabase
    SUPABASE_AVAILABLE = True
except (ImportError, RuntimeError) as e:
    SUPABASE_AVAILABLE = False
    supabase = None
    print(f"⚠️ Supabase não disponível: {str(e)[:100]}...")

from src.agent.base_agent import BaseAgent, AgentError


class EmbeddingsAnalysisAgent(BaseAgent):
    """Agente para análise inteligente de dados via embeddings.
    
    CONFORMIDADE: Este agente acessa APENAS a tabela embeddings do Supabase.
    Jamais lê arquivos CSV diretamente para responder consultas.
    """
    
    def __init__(self):
        super().__init__(
            name="embeddings_analyzer",
            description="Especialista em análise de dados via tabela embeddings do Supabase",
            enable_memory=True  # Habilita sistema de memória
        )
        self.current_embeddings: List[Dict[str, Any]] = []
        self.dataset_metadata: Dict[str, Any] = {}
        
        # Cache de análises em memória local (otimização)
        self._analysis_cache: Dict[str, Any] = {}
        self._patterns_cache: Dict[str, Any] = {}
        
        if not SUPABASE_AVAILABLE:
            raise AgentError(self.name, "Supabase não disponível - necessário para acesso a embeddings")
        
        self.logger.info("Agente de análise via embeddings inicializado com sistema de memória")
    
    def _validate_embeddings_access_only(self) -> None:
        """Valida que o agente só acessa embeddings, nunca CSV diretamente."""
        if hasattr(self, 'current_df') or hasattr(self, 'current_file_path'):
            raise AgentError(
                self.name, 
                "VIOLAÇÃO CRÍTICA: Tentativa de acesso direto a CSV detectada"
            )
    
    def load_from_embeddings(self, 
                           dataset_filter: Optional[str] = None,
                           limit: int = 1000) -> Dict[str, Any]:
        """Carrega dados da tabela embeddings do Supabase para análise.
        
        Args:
            dataset_filter: Filtro opcional por dataset específico
            limit: Limite de embeddings para carregar
        
        Returns:
            Informações sobre os dados carregados dos embeddings
        """
        self._validate_embeddings_access_only()
        
        try:
            self.logger.info(f"Carregando dados da tabela embeddings (limite: {limit})")
            
            # Consultar tabela embeddings
            query = supabase.table('embeddings').select('chunk_text, metadata, created_at')
            
            if dataset_filter:
                query = query.eq('metadata->>source', dataset_filter)
            
            response = query.limit(limit).execute()
            
            if not response.data:
                return self._build_response(
                    "❌ Nenhum embedding encontrado na base de dados",
                    metadata={'embeddings_count': 0}
                )
            
            self.current_embeddings = response.data
            
            # Extrair metadados do dataset
            self.dataset_metadata = self._extract_dataset_metadata()
            
            # Análise inicial dos embeddings
            analysis = self._analyze_embeddings_data()
            
            return self._build_response(
                f"✅ Dados carregados: {len(self.current_embeddings)} embeddings encontrados",
                metadata=analysis
            )
            
        except Exception as e:
            self.logger.error(f"Erro ao carregar embeddings: {str(e)}")
            raise AgentError(self.name, f"Falha ao carregar dados dos embeddings: {str(e)}")
    
    def _extract_dataset_metadata(self) -> Dict[str, Any]:
        """Extrai metadados dos embeddings carregados."""
        if not self.current_embeddings:
            return {}
        
        sources = set()
        providers = set()
        chunk_types = set()
        dates = []
        
        for embedding in self.current_embeddings:
            metadata = embedding.get('metadata', {})
            sources.add(metadata.get('source', 'unknown'))
            providers.add(metadata.get('provider', 'unknown'))
            chunk_types.add(metadata.get('chunk_type', 'unknown'))
            
            if embedding.get('created_at'):
                dates.append(embedding['created_at'])
        
        return {
            'sources': list(sources),
            'providers': list(providers), 
            'chunk_types': list(chunk_types),
            'date_range': {
                'earliest': min(dates) if dates else None,
                'latest': max(dates) if dates else None
            },
            'total_embeddings': len(self.current_embeddings)
        }
    
    def _analyze_embeddings_data(self) -> Dict[str, Any]:
        """Análise dos dados dos embeddings carregados."""
        if not self.current_embeddings:
            return {}
        
        # Analisar conteúdo dos chunks
        chunk_texts = [emb['chunk_text'] for emb in self.current_embeddings]
        
        # Tentar detectar estrutura de dados CSV nos chunks
        detected_columns = set()
        numeric_patterns = []
        
        for chunk_text in chunk_texts[:50]:  # Analisar amostra
            # Buscar padrões de colunas/campos
            if ',' in chunk_text or '|' in chunk_text or '\t' in chunk_text:
                # Possível dados tabulares
                lines = chunk_text.split('\n')
                for line in lines[:3]:  # Primeiras linhas
                    if ',' in line:
                        parts = line.split(',')
                        for part in parts:
                            part = part.strip()
                            if part and len(part) < 50:  # Possível nome de coluna
                                detected_columns.add(part)
        
        return {
            'embeddings_count': len(self.current_embeddings),
            'dataset_metadata': self.dataset_metadata,
            'detected_columns': list(detected_columns)[:20],  # Limite
            'content_analysis': {
                'avg_chunk_length': np.mean([len(text) for text in chunk_texts]),
                'total_content_length': sum(len(text) for text in chunk_texts)
            }
        }
    
    def process(self, query: str, context: Optional[Dict[str, Any]] = None) -> Dict[str, Any]:
        """Processa consulta sobre dados via embeddings.
        
        Args:
            query: Pergunta ou comando sobre os dados
            context: Contexto adicional (pode incluir dataset_filter)
        
        Returns:
            Resposta com análise baseada em embeddings
        """
        self._validate_embeddings_access_only()
        
        try:
            # Verificar se precisa carregar embeddings
            if not self.current_embeddings:
                dataset_filter = context.get('dataset_filter') if context else None
                load_result = self.load_from_embeddings(dataset_filter=dataset_filter)
                if 'error' in load_result.get('metadata', {}):
                    return load_result
            
            if not self.current_embeddings:
                return self._build_response(
                    "❌ Nenhum embedding carregado. Verifique se há dados na tabela embeddings.",
                    metadata={"error": True, "conformidade": "embeddings_only"}
                )
            
            # Determinar tipo de consulta
            query_lower = query.lower()
            
            # NOVO: Detectar solicitações de visualização (histogramas, gráficos, distribuição)
            viz_keywords = ['histograma', 'histogram', 'distribuição', 'distribuicao', 'gráfico', 'grafico', 
                           'visualização', 'visualizacao', 'plotar', 'plot', 'mostre graficamente']
            if any(word in query_lower for word in viz_keywords):
                return self._handle_visualization_query(query, context)
            
            # NOVO: Detectar perguntas sobre medidas de tendência central (média, mediana, moda)
            central_tendency_keywords = ['média', 'media', 'mediana', 'median', 'mean', 
                                        'tendência central', 'tendencia central', 'moda', 'mode',
                                        'medidas de tendência']
            if any(word in query_lower for word in central_tendency_keywords):
                return self._handle_central_tendency_query_from_embeddings(query, context)
            
            # NOVO: Detectar perguntas sobre intervalos e estatísticas (min, max, range)
            stats_keywords = ['intervalo', 'mínimo', 'máximo', 'min', 'max', 'range', 'amplitude',
                            'variância', 'desvio', 'percentil', 'quartil', 'valores']
            if any(word in query_lower for word in stats_keywords):
                return self._handle_statistics_query_from_embeddings(query, context)
            
            if any(word in query_lower for word in ['resumo', 'describe', 'info', 'overview', 'summary']):
                return self._handle_summary_query_from_embeddings(query, context)
            elif any(word in query_lower for word in ['análise', 'analyze', 'estatística', 'statistics']):
                return self._handle_analysis_query_from_embeddings(query, context)
            elif any(word in query_lower for word in ['busca', 'search', 'procura', 'find']):
                return self._handle_search_query_from_embeddings(query, context)
            elif any(word in query_lower for word in ['contagem', 'count', 'quantos', 'quantidade']):
                return self._handle_count_query_from_embeddings(query, context)
            else:
                return self._handle_general_query_from_embeddings(query, context)
                
        except Exception as e:
            self.logger.error(f"Erro ao processar consulta via embeddings: {str(e)}")
            return self._build_response(
                f"Erro ao processar consulta: {str(e)}",
                metadata={"error": True, "conformidade": "embeddings_only"}
            )
    
    # ========================================================================
    # MÉTODOS DE PROCESSAMENTO COM MEMÓRIA
    # ========================================================================
    
    async def process_with_memory(self, query: str, context: Optional[Dict[str, Any]] = None,
                                session_id: Optional[str] = None) -> Dict[str, Any]:
        """
        Processa consulta utilizando sistema de memória para cache de análises.
        
        Args:
            query: Consulta do usuário
            context: Contexto adicional
            session_id: ID da sessão
            
        Returns:
            Resposta processada com cache otimizado
        """
        import time
        start_time = time.time()
        
        try:
            # 1. Inicializar sessão de memória se necessário
            if session_id and self.has_memory:
                if not self._current_session_id or self._current_session_id != session_id:
                    await self.init_memory_session(session_id)
            elif not self._current_session_id and self.has_memory:
                await self.init_memory_session()
            
            # 2. Verificar cache de análises específicas
            analysis_key = self._generate_analysis_cache_key(query, context)
            cached_result = await self.recall_cached_analysis(analysis_key)
            
<<<<<<< HEAD
            if len(numeric_cols) >= 2:
                suggestions.append("📊 Scatter plot entre variáveis numéricas")
                suggestions.append("📈 Histograma das variáveis numéricas")
                
            if len(categorical_cols) > 0:
                suggestions.append("📊 Gráfico de barras para variáveis categóricas")
                
            if 'is_fraud' in self.current_df.columns or 'eh_fraude' in self.current_df.columns or 'Class' in self.current_df.columns:
                suggestions.append("🚨 Gráfico de distribuição de fraudes")
                
            response = "🎨 Sugestões de Visualização:\n" + "\n".join(f"• {s}" for s in suggestions)
=======
            if cached_result:
                self.logger.info(f"📦 Análise recuperada do cache: {analysis_key}")
                cached_result['metadata']['from_cache'] = True
                cached_result['metadata']['cache_key'] = analysis_key
                return cached_result
>>>>>>> 9986b116
            
            # 3. Recuperar padrões de consulta aprendidos
            learned_patterns = await self.recall_learned_patterns()
            if learned_patterns:
                self.logger.debug(f"🧠 Aplicando {len(learned_patterns)} padrões aprendidos")
                context = context or {}
                context['learned_patterns'] = learned_patterns
            
            # 4. Processar consulta normalmente
            result = self.process(query, context)
            
            # 5. Calcular tempo de processamento
            processing_time_ms = int((time.time() - start_time) * 1000)
            result.setdefault('metadata', {})['processing_time_ms'] = processing_time_ms
            
            # 6. Salvar resultado no cache se significativo
            if self._should_cache_analysis(result, processing_time_ms):
                await self.remember_analysis_result(analysis_key, result, expiry_hours=12)
                self.logger.debug(f"💾 Análise salva no cache: {analysis_key}")
            
            # 7. Aprender padrões da consulta
            await self.learn_query_pattern(query, result)
            
            # 8. Salvar interação na memória
            if self.has_memory and self._current_session_id:
                await self.remember_interaction(
                    query=query,
                    response=result.get('content', str(result)),
                    processing_time_ms=processing_time_ms,
                    metadata=result.get('metadata', {})
                )
            
            return result
            
        except Exception as e:
            self.logger.error(f"Erro no processamento com memória: {e}")
            # Fallback para processamento sem memória
            return self.process(query, context)
    
    # ========================================================================
    # MÉTODOS DE MEMÓRIA ESPECÍFICOS
    # ========================================================================
    
    def _generate_analysis_cache_key(self, query: str, context: Optional[Dict[str, Any]]) -> str:
        """Gera chave única para cache de análise."""
        import hashlib
        
        # Normaliza query para cache
        normalized_query = query.lower().strip()
        
        # Adiciona contexto relevante
        context_str = ""
        if context:
            relevant_context = {
                'dataset_filter': context.get('dataset_filter'),
                'limit': context.get('limit'),
                'embeddings_count': len(self.current_embeddings)
            }
            context_str = str(sorted(relevant_context.items()))
        
        # Gera hash
        cache_input = f"{normalized_query}_{context_str}"
        return f"analysis_{hashlib.md5(cache_input.encode()).hexdigest()[:12]}"
    
    def _should_cache_analysis(self, result: Dict[str, Any], processing_time_ms: int) -> bool:
        """Determina se uma análise deve ser cacheada."""
        # Cachear se:
        # 1. Processamento demorado (> 500ms)
        # 2. Resultado significativo (tem metadados de análise)
        # 3. Não é erro
        
        if result.get('metadata', {}).get('error', False):
            return False
        
        if processing_time_ms > 500:
            return True
        
        metadata = result.get('metadata', {})
        has_analysis = any(key in metadata for key in [
            'embeddings_count', 'detected_columns', 'content_analysis'
        ])
        
        return has_analysis
    
    async def learn_query_pattern(self, query: str, result: Dict[str, Any]) -> None:
        """Aprende padrões de consulta para otimização futura."""
        if not self.has_memory or not self._current_session_id:
            return
        
        try:
            # Extrai características da consulta
            query_features = {
                'length': len(query),
                'words': len(query.split()),
                'type': self._classify_query_type(query),
                'embeddings_used': len(self.current_embeddings),
                'success': not result.get('metadata', {}).get('error', False)
            }
            
            # Salva padrão de aprendizado
            pattern_data = {
                'query_sample': query[:100],  # Trunca para privacidade
                'features': query_features,
                'result_type': result.get('metadata', {}).get('query_type', 'unknown'),
                'timestamp': datetime.now().isoformat()
            }
            
            pattern_key = f"pattern_{self._classify_query_type(query)}"
            context_key = f"learning_patterns_{pattern_key}"
            
            # Salva na memória de contexto
            await self.remember_data_context(pattern_data, context_key)
            
            self.logger.debug(f"Padrão de consulta aprendido: {pattern_key}")
            
        except Exception as e:
            self.logger.debug(f"Erro ao aprender padrão: {e}")
    
    async def recall_learned_patterns(self) -> List[Dict[str, Any]]:
        """Recupera padrões de consulta aprendidos."""
        if not self.has_memory or not self._current_session_id:
            return []
        
        try:
            # Recupera contexto de aprendizado
            context = await self.recall_conversation_context(hours=168)  # 1 semana
            
            patterns = []
            for key, data in context.get('data_context', {}).items():
                if key.startswith('learning_patterns_'):
                    patterns.append(data)
            
            return patterns
            
        except Exception as e:
            self.logger.debug(f"Erro ao recuperar padrões: {e}")
            return []
    
    def _classify_query_type(self, query: str) -> str:
        """Classifica tipo de consulta para aprendizado."""
        query_lower = query.lower()
        
        if any(word in query_lower for word in ['resumo', 'describe', 'info']):
            return 'summary'
        elif any(word in query_lower for word in ['análise', 'analyze', 'estatística']):
            return 'analysis'
        elif any(word in query_lower for word in ['busca', 'search', 'procura']):
            return 'search'
        elif any(word in query_lower for word in ['contagem', 'count', 'quantos']):
            return 'count'
        else:
            return 'general'
    
    def _handle_summary_query_from_embeddings(self, query: str, context: Optional[Dict[str, Any]]) -> Dict[str, Any]:
        """Processa consultas de resumo usando dados dos embeddings."""
        analysis = self._analyze_embeddings_data()
        
        summary = f"""📊 **Resumo dos Dados (via Embeddings)**
        
**Fonte:** Tabela embeddings do Supabase
**Total de Embeddings:** {analysis['embeddings_count']:,}
**Datasets Identificados:** {', '.join(self.dataset_metadata.get('sources', ['N/A']))}
**Tipos de Chunk:** {', '.join(self.dataset_metadata.get('chunk_types', ['N/A']))}

**Colunas Detectadas nos Dados:**
{', '.join(analysis.get('detected_columns', ['Nenhuma detectada']))}

**Análise de Conteúdo:**
• Tamanho médio dos chunks: {analysis['content_analysis']['avg_chunk_length']:.1f} caracteres
• Conteúdo total analisado: {analysis['content_analysis']['total_content_length']:,} caracteres

⚠️ **Conformidade:** Dados obtidos exclusivamente da tabela embeddings
        """
        
        return self._build_response(summary, metadata={
            **analysis,
            'conformidade': 'embeddings_only',
            'query_type': 'summary'
        })
    
    def _handle_analysis_query_from_embeddings(self, query: str, context: Optional[Dict[str, Any]]) -> Dict[str, Any]:
        """Processa consultas de análise usando embeddings."""
        if not self.current_embeddings:
            return self._build_response("❌ Nenhum embedding disponível para análise")
        
        # Análise baseada no conteúdo dos chunks
        chunk_texts = [emb['chunk_text'] for emb in self.current_embeddings]
        
        # Tentar detectar padrões de fraude nos chunks
        fraud_indicators = 0
        transaction_indicators = 0
        
        for chunk_text in chunk_texts:
            chunk_lower = chunk_text.lower()
            if any(word in chunk_lower for word in ['fraud', 'fraude', 'suspeit', 'anormal']):
                fraud_indicators += 1
            if any(word in chunk_lower for word in ['transação', 'transaction', 'valor', 'amount']):
                transaction_indicators += 1
        
        response = f"""🔍 **Análise de Dados (via Embeddings)**
        
**Indicadores Encontrados:**
• Chunks com indicadores de fraude: {fraud_indicators}
• Chunks com indicadores de transação: {transaction_indicators}
• Total de chunks analisados: {len(chunk_texts)}

**Padrões Detectados:**
• {(fraud_indicators/len(chunk_texts)*100):.1f}% dos chunks contêm indicadores de fraude
• {(transaction_indicators/len(chunk_texts)*100):.1f}% dos chunks contêm dados transacionais
        """
        
        return self._build_response(response, metadata={
            'fraud_indicators': fraud_indicators,
            'transaction_indicators': transaction_indicators,
            'total_chunks': len(chunk_texts),
            'conformidade': 'embeddings_only'
        })
    
    def _handle_search_query_from_embeddings(self, query: str, context: Optional[Dict[str, Any]]) -> Dict[str, Any]:
        """Processa consultas de busca nos embeddings."""
        search_term = query.lower()
        
        # Buscar termo nos chunks
        matches = []
        for i, embedding in enumerate(self.current_embeddings):
            chunk_text = embedding['chunk_text'].lower()
            if any(term in chunk_text for term in search_term.split()):
                matches.append({
                    'index': i,
                    'chunk_preview': embedding['chunk_text'][:200] + '...',
                    'metadata': embedding.get('metadata', {})
                })
        
        if matches:
            response = f"🔍 **Resultados da Busca (via Embeddings)**\n\n"
            response += f"Encontrados {len(matches)} chunks relevantes:\n\n"
            
            for i, match in enumerate(matches[:5]):  # Limite de 5 resultados
                response += f"**Resultado {i+1}:**\n{match['chunk_preview']}\n\n"
        else:
            response = f"❌ Nenhum resultado encontrado para: '{query}'"
        
        return self._build_response(response, metadata={
            'matches_count': len(matches),
            'query': query,
            'conformidade': 'embeddings_only'
        })
    
    def _handle_count_query_from_embeddings(self, query: str, context: Optional[Dict[str, Any]]) -> Dict[str, Any]:
        """Processa consultas de contagem usando embeddings."""
        analysis = self._analyze_embeddings_data()
        
        response = f"""📊 **Contagens dos Dados (via Embeddings)**
        
• Total de embeddings: {analysis['embeddings_count']:,}
• Datasets identificados: {len(self.dataset_metadata.get('sources', []))}
• Tipos de chunk: {len(self.dataset_metadata.get('chunk_types', []))}
• Colunas detectadas: {len(analysis.get('detected_columns', []))}
        """
        
        return self._build_response(response, metadata={
            **analysis,
            'conformidade': 'embeddings_only'
        })
    
    def _handle_statistics_query_from_embeddings(self, query: str, context: Optional[Dict[str, Any]]) -> Dict[str, Any]:
        """Processa consultas sobre estatísticas (min, max, intervalos) usando dados reais dos embeddings.
        
        Args:
            query: Pergunta do usuário sobre estatísticas
            context: Contexto adicional
            
        Returns:
            Resposta com estatísticas calculadas a partir dos dados reais
        """
        try:
            self.logger.info("📊 Calculando estatísticas reais dos dados via embeddings...")
            
            # Importar Python Analyzer para processar chunk_text
            try:
                from src.tools.python_analyzer import PythonDataAnalyzer
                analyzer = PythonDataAnalyzer()
            except ImportError as e:
                self.logger.error(f"Erro ao importar PythonDataAnalyzer: {e}")
                return self._build_response(
                    "❌ Erro: PythonDataAnalyzer não disponível para calcular estatísticas",
                    metadata={"error": True}
                )
            
            # Obter DataFrame real dos chunks
            df = analyzer.get_data_from_embeddings(limit=None, parse_chunk_text=True)
            
            if df is None or df.empty:
                return self._build_response(
                    "❌ Não foi possível obter dados dos embeddings para calcular estatísticas",
                    metadata={"error": True}
                )
            
            self.logger.info(f"✅ DataFrame carregado: {len(df)} registros, {len(df.columns)} colunas")
            
            # Calcular intervalos (min/max) para TODAS as colunas numéricas
            numeric_cols = df.select_dtypes(include=[np.number]).columns.tolist()
            
            if not numeric_cols:
                return self._build_response(
                    "❌ Nenhuma coluna numérica encontrada nos dados",
                    metadata={"error": True}
                )
            
            # Calcular estatísticas de intervalo
            stats_data = []
            for col in numeric_cols:
                col_min = df[col].min()
                col_max = df[col].max()
                col_range = col_max - col_min
                stats_data.append({
                    'variavel': col,
                    'minimo': col_min,
                    'maximo': col_max,
                    'amplitude': col_range
                })
            
            # Formatar resposta
            response = f"""📊 **Intervalo de Cada Variável (Mínimo e Máximo)**

**Fonte:** Dados reais extraídos da tabela embeddings (coluna chunk_text parseada)
**Total de registros analisados:** {len(df):,}
**Total de variáveis numéricas:** {len(numeric_cols)}

"""
            
            # Adicionar tabela formatada
            response += "| Variável | Mínimo | Máximo | Amplitude |\n"
            response += "|----------|--------|--------|----------|\n"
            
            # Mostrar TODAS as variáveis (removida limitação de 15)
            for stat in stats_data:
                var_name = stat['variavel']
                var_min = stat['minimo']
                var_max = stat['maximo']
                var_range = stat['amplitude']
                
                # Formatar valores com precisão adequada
                if abs(var_min) < 1000 and abs(var_max) < 1000:
                    response += f"| {var_name} | {var_min:.6f} | {var_max:.6f} | {var_range:.6f} |\n"
                else:
                    response += f"| {var_name} | {var_min:.2f} | {var_max:.2f} | {var_range:.2f} |\n"
            
            response += f"\n✅ **Conformidade:** Dados obtidos exclusivamente da tabela embeddings\n"
            response += f"✅ **Método:** Parsing de chunk_text + análise com pandas\n"
            
            return self._build_response(response, metadata={
                'total_records': len(df),
                'total_numeric_columns': len(numeric_cols),
                'statistics': stats_data,
                'conformidade': 'embeddings_only',
                'query_type': 'statistics'
            })
            
        except Exception as e:
            self.logger.error(f"❌ Erro ao calcular estatísticas: {str(e)}")
            return self._build_response(
                f"❌ Erro ao calcular estatísticas dos dados: {str(e)}",
                metadata={"error": True, "conformidade": "embeddings_only"}
            )
    
<<<<<<< HEAD
    def _analyze_fraud_basic(self) -> Dict[str, Any]:
        """Análise básica de fraude sem LLM."""
        # Tentar diferentes nomes de coluna de fraude
        fraud_cols = ['is_fraud', 'eh_fraude', 'fraud', 'fraude', 'Class', 'class', 'target', 'label']
        fraud_col = None
        
        for col in fraud_cols:
            if col in self.current_df.columns:
                fraud_col = col
                break
        
        if fraud_col:
            fraud_count = self.current_df[fraud_col].sum()
            total_count = len(self.current_df)
            fraud_rate = (fraud_count / total_count) * 100
            
            response = f"📊 Análise de Fraude:\n" \
                      f"• Total de transações: {total_count:,}\n" \
                      f"• Transações fraudulentas: {fraud_count:,}\n" \
                      f"• Taxa de fraude: {fraud_rate:.2f}%"
=======
    def _handle_central_tendency_query_from_embeddings(self, query: str, context: Optional[Dict[str, Any]]) -> Dict[str, Any]:
        """Processa consultas sobre medidas de tendência central (média, mediana, moda) usando dados REAIS dos embeddings.
        
        Args:
            query: Pergunta do usuário sobre medidas de tendência central
            context: Contexto adicional
            
        Returns:
            Resposta com medidas de tendência central calculadas a partir dos dados reais
        """
        try:
            self.logger.info("📊 Calculando medidas de tendência central dos dados via embeddings...")
            
            # Importar Python Analyzer para processar chunk_text
            try:
                from src.tools.python_analyzer import PythonDataAnalyzer
                analyzer = PythonDataAnalyzer(caller_agent=self.name)
            except ImportError as e:
                self.logger.error(f"Erro ao importar PythonDataAnalyzer: {e}")
                return self._build_response(
                    "❌ Erro: PythonDataAnalyzer não disponível para calcular medidas de tendência central",
                    metadata={"error": True}
                )
            
            # Obter DataFrame real dos chunks (APENAS EMBEDDINGS - NUNCA CSV)
            df = analyzer.get_data_from_embeddings(limit=None, parse_chunk_text=True)
            
            if df is None or df.empty:
                return self._build_response(
                    "❌ Não foi possível obter dados dos embeddings para calcular medidas de tendência central",
                    metadata={"error": True}
                )
            
            self.logger.info(f"✅ DataFrame carregado: {len(df)} registros, {len(df.columns)} colunas")
            
            # Calcular medidas de tendência central para TODAS as colunas numéricas
            numeric_cols = df.select_dtypes(include=[np.number]).columns.tolist()
            
            if not numeric_cols:
                return self._build_response(
                    "❌ Nenhuma coluna numérica encontrada nos dados",
                    metadata={"error": True}
                )
            
            # Calcular média, mediana e moda
            stats_data = []
            for col in numeric_cols:
                col_mean = df[col].mean()
                col_median = df[col].median()
                
                # Moda (pode ter múltiplas modas)
                mode_values = df[col].mode()
                col_mode = mode_values.iloc[0] if len(mode_values) > 0 else None
                
                stats_data.append({
                    'variavel': col,
                    'media': col_mean,
                    'mediana': col_median,
                    'moda': col_mode
                })
            
            # Formatar resposta
            response = f"""📊 **Medidas de Tendência Central**

**Fonte:** Dados reais extraídos da tabela embeddings (coluna chunk_text parseada)
**Total de registros analisados:** {len(df):,}
**Total de variáveis numéricas:** {len(numeric_cols)}

**O que são Medidas de Tendência Central?**

As medidas de tendência central são estatísticas que descrevem o valor central de uma distribuição de dados:

• **Média**: Soma de todos os valores dividida pelo número de valores. Sensível a outliers.
• **Mediana**: Valor do meio quando os dados estão ordenados. Mais robusta a outliers.
• **Moda**: Valor que aparece com maior frequência nos dados.

"""
            
            # Adicionar tabela formatada
            response += "| Variável | Média | Mediana | Moda |\n"
            response += "|----------|-------|---------|------|\n"
            
            # Mostrar TODAS as variáveis (removida limitação de 15)
            for stat in stats_data:
                var_name = stat['variavel']
                var_mean = stat['media']
                var_median = stat['mediana']
                var_mode = stat['moda']
                
                # Formatar valores com precisão adequada
                if abs(var_mean) < 1000 and abs(var_median) < 1000:
                    mode_str = f"{var_mode:.6f}" if var_mode is not None else "N/A"
                    response += f"| {var_name} | {var_mean:.6f} | {var_median:.6f} | {mode_str} |\n"
                else:
                    mode_str = f"{var_mode:.2f}" if var_mode is not None else "N/A"
                    response += f"| {var_name} | {var_mean:.2f} | {var_median:.2f} | {mode_str} |\n"
            
            response += f"\n**Diferença entre Média e Mediana:**\n"
            response += f"• A média é sensível a valores extremos (outliers), enquanto a mediana não.\n"
            response += f"• Se houver outliers nos dados, a mediana é uma medida mais representativa do centro.\n"
            response += f"• Para distribuições simétricas, média e mediana têm valores próximos.\n"
            
            response += f"\n✅ **Conformidade:** Dados obtidos exclusivamente da tabela embeddings\n"
            response += f"✅ **Método:** Parsing de chunk_text + análise com pandas\n"
>>>>>>> 9986b116
            
            return self._build_response(response, metadata={
                'total_records': len(df),
                'total_numeric_columns': len(numeric_cols),
                'central_tendency': stats_data,
                'conformidade': 'embeddings_only',
                'query_type': 'central_tendency'
            })
            
        except Exception as e:
            self.logger.error(f"❌ Erro ao calcular medidas de tendência central: {str(e)}")
            return self._build_response(
                f"❌ Erro ao calcular medidas de tendência central dos dados: {str(e)}",
                metadata={"error": True, "conformidade": "embeddings_only"}
            )
    
    def _handle_visualization_query(self, query: str, context: Optional[Dict[str, Any]]) -> Dict[str, Any]:
        """Processa consultas que solicitam visualizações (histogramas, gráficos, distribuição).
        
        Args:
            query: Pergunta do usuário solicitando visualização
            context: Contexto adicional
            
        Returns:
            Resposta com histogramas gerados e salvos em arquivos
        """
        try:
            self.logger.info("📊 Processando solicitação de visualização...")
            
            # Importar módulos necessários
            from src.tools.python_analyzer import PythonDataAnalyzer
            import matplotlib.pyplot as plt
            import seaborn as sns
            import os
            from pathlib import Path
            
            # Configurar estilo dos gráficos
            sns.set_style("whitegrid")
            
            # Inicializar analyzer
            analyzer = PythonDataAnalyzer(caller_agent=self.name)
            
            # Reconstruir DataFrame a partir dos embeddings
            self.logger.info("🔄 Reconstruindo DataFrame a partir dos embeddings...")
            df = analyzer.reconstruct_original_data()
            
            if df is None or df.empty:
                return self._build_response(
                    "❌ Não foi possível reconstruir os dados para gerar visualizações. Verifique se há dados na tabela embeddings.",
                    metadata={"error": True, "conformidade": "embeddings_only"}
                )
            
            self.logger.info(f"✅ DataFrame reconstruído: {df.shape[0]} linhas, {df.shape[1]} colunas")
            
            # Criar diretório de saída
            output_dir = Path('outputs/histogramas')
            output_dir.mkdir(parents=True, exist_ok=True)
            
            # Separar variáveis numéricas e categóricas
            numeric_cols = df.select_dtypes(include=['int64', 'float64']).columns.tolist()
            categorical_cols = df.select_dtypes(include=['object']).columns.tolist()
            
            self.logger.info(f"📊 Gerando histogramas para {len(numeric_cols)} variáveis numéricas...")
            self.logger.info(f"📊 Gerando gráficos de barras para {len(categorical_cols)} variáveis categóricas...")
            
            graficos_gerados = []
            estatisticas_geradas = {}
            
            # Gerar histogramas para variáveis numéricas
            for col in numeric_cols:
                try:
                    self.logger.info(f"  Gerando histograma para: {col}")
                    
                    fig, ax = plt.subplots(figsize=(10, 6))
                    
                    # Histograma
                    ax.hist(df[col].dropna(), bins=50, alpha=0.7, color='steelblue', edgecolor='black')
                    
                    # Estatísticas
                    mean_val = df[col].mean()
                    median_val = df[col].median()
                    std_val = df[col].std()
                    
                    # Linhas de referência
                    ax.axvline(mean_val, color='red', linestyle='--', linewidth=2, label=f'Média: {mean_val:.2f}')
                    ax.axvline(median_val, color='green', linestyle='--', linewidth=2, label=f'Mediana: {median_val:.2f}')
                    
                    ax.set_xlabel(col, fontsize=12)
                    ax.set_ylabel('Frequência', fontsize=12)
                    ax.set_title(f'Distribuição de {col}', fontsize=14, fontweight='bold')
                    ax.legend()
                    ax.grid(True, alpha=0.3)
                    
                    # Salvar
                    filename = output_dir / f'hist_{col}.png'
                    plt.tight_layout()
                    plt.savefig(filename, dpi=150, bbox_inches='tight')
                    plt.close()
                    
                    graficos_gerados.append(str(filename))
                    estatisticas_geradas[col] = {
                        'mean': float(mean_val),
                        'median': float(median_val),
                        'std': float(std_val),
                        'min': float(df[col].min()),
                        'max': float(df[col].max()),
                        'count': int(df[col].count()),
                        'missing': int(df[col].isna().sum())
                    }
                    
                    self.logger.info(f"  ✅ Histograma salvo: {filename}")
                    
                except Exception as e:
                    self.logger.error(f"  ❌ Erro ao gerar histograma para {col}: {e}")
            
            # Gerar gráficos de barras para variáveis categóricas (limitado a variáveis com poucos valores únicos)
            for col in categorical_cols:
                try:
                    unique_count = df[col].nunique()
                    if unique_count > 20:  # Limitar a variáveis com até 20 valores únicos
                        self.logger.info(f"  Pulando {col} (muitos valores únicos: {unique_count})")
                        continue
                    
                    self.logger.info(f"  Gerando gráfico de barras para: {col}")
                    
                    fig, ax = plt.subplots(figsize=(10, 6))
                    
                    # Contagem de valores
                    value_counts = df[col].value_counts()
                    
                    # Gráfico de barras
                    value_counts.plot(kind='bar', ax=ax, color='coral', edgecolor='black', alpha=0.7)
                    
                    ax.set_xlabel(col, fontsize=12)
                    ax.set_ylabel('Frequência', fontsize=12)
                    ax.set_title(f'Distribuição de {col}', fontsize=14, fontweight='bold')
                    ax.grid(True, alpha=0.3, axis='y')
                    
                    # Rotacionar labels se necessário
                    plt.xticks(rotation=45, ha='right')
                    
                    # Salvar
                    filename = output_dir / f'bar_{col}.png'
                    plt.tight_layout()
                    plt.savefig(filename, dpi=150, bbox_inches='tight')
                    plt.close()
                    
                    graficos_gerados.append(str(filename))
                    estatisticas_geradas[col] = {
                        'unique_values': unique_count,
                        'most_common': str(value_counts.index[0]) if len(value_counts) > 0 else None,
                        'most_common_count': int(value_counts.values[0]) if len(value_counts) > 0 else 0,
                        'count': int(df[col].count()),
                        'missing': int(df[col].isna().sum())
                    }
                    
                    self.logger.info(f"  ✅ Gráfico de barras salvo: {filename}")
                    
                except Exception as e:
                    self.logger.error(f"  ❌ Erro ao gerar gráfico para {col}: {e}")
            
            # Construir resposta
            if graficos_gerados:
                response = f"""📊 **Visualizações Geradas com Sucesso!**

✅ Total de gráficos gerados: {len(graficos_gerados)}
   • Histogramas (variáveis numéricas): {len([g for g in graficos_gerados if 'hist_' in g])}
   • Gráficos de barras (variáveis categóricas): {len([g for g in graficos_gerados if 'bar_' in g])}

📁 **Local dos arquivos:**
   {output_dir.absolute()}

📈 **Gráficos salvos:**
"""
                for i, grafico in enumerate(graficos_gerados, 1):
                    response += f"   {i}. {Path(grafico).name}\n"
                
                response += f"\n💡 **Dica:** Você pode visualizar os gráficos abrindo os arquivos PNG no diretório indicado."
                
                return self._build_response(response, metadata={
                    'graficos_gerados': graficos_gerados,
                    'estatisticas': estatisticas_geradas,
                    'output_dir': str(output_dir.absolute()),
                    'numeric_cols': numeric_cols,
                    'categorical_cols': categorical_cols,
                    'conformidade': 'embeddings_only',
                    'visualization_success': True
                })
            else:
                return self._build_response(
                    "❌ Não foi possível gerar visualizações. Verifique os logs para mais detalhes.",
                    metadata={'error': True, 'conformidade': 'embeddings_only'}
                )
                
        except Exception as e:
            self.logger.error(f"❌ Erro ao processar visualização: {str(e)}")
            import traceback
            traceback.print_exc()
            return self._build_response(
                f"❌ Erro ao gerar visualizações: {str(e)}",
                metadata={'error': True, 'conformidade': 'embeddings_only', 'exception': str(e)}
            )
    
    def _handle_general_query_from_embeddings(self, query: str, context: Optional[Dict[str, Any]]) -> Dict[str, Any]:
        """Processa consultas gerais usando embeddings."""
        if not self.current_embeddings:
            return self._build_response("❌ Nenhum embedding disponível")
        
        analysis = self._analyze_embeddings_data()
        
        response = f"""💡 **Informações Disponíveis (via Embeddings)**
        
Dados carregados: {analysis['embeddings_count']} embeddings
Datasets: {', '.join(self.dataset_metadata.get('sources', ['N/A']))}

**Para análises específicas, tente:**
• "resumo" - visão geral dos dados
• "análise" - análise de padrões
• "busca [termo]" - buscar conteúdo específico
• "contagem" - estatísticas básicas
        """
        
        return self._build_response(response, metadata={
            **analysis,
            'conformidade': 'embeddings_only',
            'suggestions': ['resumo', 'análise', 'busca', 'contagem']
        })
    
    def get_embeddings_info(self) -> Dict[str, Any]:
        """Retorna informações dos embeddings carregados.
        
        CONFORMIDADE: Apenas dados da tabela embeddings.
        """
        self._validate_embeddings_access_only()
        
        if not self.current_embeddings:
            return {"error": "Nenhum embedding carregado", "conformidade": "embeddings_only"}
        
        return {
            **self._analyze_embeddings_data(),
            'conformidade': 'embeddings_only',
            'agente': self.name
        }
    
    def validate_architecture_compliance(self) -> Dict[str, Any]:
        """Valida conformidade com arquitetura de embeddings-only.
        
        Returns:
            Relatório de conformidade
        """
        compliance_report = {
            'compliant': True,
            'violations': [],
            'data_source': 'embeddings_table_only',
            'csv_access': False,
            'agent_name': self.name,
            'compliance_score': 1.0  # Score inicial perfeito
        }
        
        # Verificar se há vestígios de acesso a CSV
        forbidden_attributes = ['current_df', 'current_file_path', 'pandas_agent']
        for attr in forbidden_attributes:
            if hasattr(self, attr):
                compliance_report['compliant'] = False
                compliance_report['violations'].append(f"Atributo proibido encontrado: {attr}")
                compliance_report['compliance_score'] -= 0.3  # Penalizar por violação
        
        # Verificar se usa apenas Supabase
        if not SUPABASE_AVAILABLE:
            compliance_report['compliant'] = False
            compliance_report['violations'].append("Supabase não disponível")
            compliance_report['compliance_score'] -= 0.5
        
        # Garantir score mínimo 0
        compliance_report['compliance_score'] = max(0.0, compliance_report['compliance_score'])
        
        return compliance_report
    
    def export_embeddings_analysis(self, output_path: str) -> Dict[str, Any]:
        """Exporta análise dos embeddings para arquivo.
        
        CONFORMIDADE: Exporta apenas dados derivados da tabela embeddings.
        """
        self._validate_embeddings_access_only()
        
        try:
            export_data = {
                'timestamp': datetime.now().isoformat(),
                'agent': self.name,
                'conformidade': 'embeddings_only',
                'embeddings_analysis': self._analyze_embeddings_data(),
                'dataset_metadata': self.dataset_metadata,
                'compliance_report': self.validate_architecture_compliance()
            }
            
            with open(output_path, 'w', encoding='utf-8') as f:
                json.dump(export_data, f, indent=2, ensure_ascii=False, default=str)
            
            return self._build_response(
                f"✅ Análise de embeddings exportada para: {output_path}",
                metadata={
                    "export_path": output_path,
                    "conformidade": "embeddings_only"
                }
            )
            
        except Exception as e:
            self.logger.error(f"Erro ao exportar análise de embeddings: {str(e)}")
            return self._build_response(
                f"Erro na exportação: {str(e)}",
                metadata={"error": True, "conformidade": "embeddings_only"}
            )


# Alias para compatibilidade com código existente
# DEPRECATED: Use EmbeddingsAnalysisAgent diretamente
CSVAnalysisAgent = EmbeddingsAnalysisAgent<|MERGE_RESOLUTION|>--- conflicted
+++ resolved
@@ -271,25 +271,11 @@
             analysis_key = self._generate_analysis_cache_key(query, context)
             cached_result = await self.recall_cached_analysis(analysis_key)
             
-<<<<<<< HEAD
-            if len(numeric_cols) >= 2:
-                suggestions.append("📊 Scatter plot entre variáveis numéricas")
-                suggestions.append("📈 Histograma das variáveis numéricas")
-                
-            if len(categorical_cols) > 0:
-                suggestions.append("📊 Gráfico de barras para variáveis categóricas")
-                
-            if 'is_fraud' in self.current_df.columns or 'eh_fraude' in self.current_df.columns or 'Class' in self.current_df.columns:
-                suggestions.append("🚨 Gráfico de distribuição de fraudes")
-                
-            response = "🎨 Sugestões de Visualização:\n" + "\n".join(f"• {s}" for s in suggestions)
-=======
             if cached_result:
                 self.logger.info(f"📦 Análise recuperada do cache: {analysis_key}")
                 cached_result['metadata']['from_cache'] = True
                 cached_result['metadata']['cache_key'] = analysis_key
                 return cached_result
->>>>>>> 9986b116
             
             # 3. Recuperar padrões de consulta aprendidos
             learned_patterns = await self.recall_learned_patterns()
@@ -656,28 +642,6 @@
                 metadata={"error": True, "conformidade": "embeddings_only"}
             )
     
-<<<<<<< HEAD
-    def _analyze_fraud_basic(self) -> Dict[str, Any]:
-        """Análise básica de fraude sem LLM."""
-        # Tentar diferentes nomes de coluna de fraude
-        fraud_cols = ['is_fraud', 'eh_fraude', 'fraud', 'fraude', 'Class', 'class', 'target', 'label']
-        fraud_col = None
-        
-        for col in fraud_cols:
-            if col in self.current_df.columns:
-                fraud_col = col
-                break
-        
-        if fraud_col:
-            fraud_count = self.current_df[fraud_col].sum()
-            total_count = len(self.current_df)
-            fraud_rate = (fraud_count / total_count) * 100
-            
-            response = f"📊 Análise de Fraude:\n" \
-                      f"• Total de transações: {total_count:,}\n" \
-                      f"• Transações fraudulentas: {fraud_count:,}\n" \
-                      f"• Taxa de fraude: {fraud_rate:.2f}%"
-=======
     def _handle_central_tendency_query_from_embeddings(self, query: str, context: Optional[Dict[str, Any]]) -> Dict[str, Any]:
         """Processa consultas sobre medidas de tendência central (média, mediana, moda) usando dados REAIS dos embeddings.
         
@@ -782,7 +746,6 @@
             
             response += f"\n✅ **Conformidade:** Dados obtidos exclusivamente da tabela embeddings\n"
             response += f"✅ **Método:** Parsing de chunk_text + análise com pandas\n"
->>>>>>> 9986b116
             
             return self._build_response(response, metadata={
                 'total_records': len(df),
