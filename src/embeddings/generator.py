"""Sistema de geração de embeddings usando diferentes provedores de LLM.

Este módulo suporta múltiplos provedores de embeddings:
- OpenAI (text-embedding-ada-002)
- Google (PaLM embeddings)
- Sentence Transformers (local)
"""
from __future__ import annotations
import asyncio
import time
import hashlib
from typing import List, Dict, Any, Optional, Union, Tuple
from dataclasses import dataclass
from enum import Enum
import numpy as np

try:
    from groq import Groq
    GROQ_AVAILABLE = True
except ImportError:  # pragma: no cover - dependência opcional
    GROQ_AVAILABLE = False

<<<<<<< HEAD
try:
    import openai
=======
# OpenAI importação condicional - apenas quando necessário
try:
    # Import dinâmico apenas quando provedor é selecionado
>>>>>>> 9986b116
    OPENAI_AVAILABLE = True
except ImportError:
    OPENAI_AVAILABLE = False

try:
    from sentence_transformers import SentenceTransformer
    SENTENCE_TRANSFORMERS_AVAILABLE = True
except ImportError:
    SENTENCE_TRANSFORMERS_AVAILABLE = False

from src.embeddings.chunker import TextChunk
from src.utils.logging_config import get_logger
<<<<<<< HEAD
from src.settings import OPENAI_API_KEY, GROQ_API_KEY, GROQ_API_BASE
=======
from src.llm.manager import LLMManager
>>>>>>> 9986b116


TARGET_EMBEDDING_DIMENSION = 384
MOCK_EMBEDDING_DIMENSION = TARGET_EMBEDDING_DIMENSION

logger = get_logger(__name__)


class EmbeddingProvider(Enum):
    """Provedores de embeddings disponíveis."""
    LLM_MANAGER = "llm_manager"  # Genérico via LLM Manager
    SENTENCE_TRANSFORMER = "sentence_transformer"
    GROQ = "groq"
    MOCK = "mock"  # Para desenvolvimento/teste
    # Manter compatibilidade com versões anteriores
    OPENAI = "llm_manager"  # Redirecionado para LLM Manager
    GROQ = "llm_manager"    # Redirecionado para LLM Manager


@dataclass
class EmbeddingResult:
    """Resultado da geração de embedding."""
    chunk_content: str
    embedding: List[float]
    provider: EmbeddingProvider
    model: str
    dimensions: int
    processing_time: float
    raw_dimensions: int
    chunk_metadata: Dict[str, Any] = None


class EmbeddingGenerator:
    """Gerador de embeddings com suporte a múltiplos provedores."""
    
    def __init__(self, 
                 provider: EmbeddingProvider = EmbeddingProvider.LLM_MANAGER,
                 model: str = None):
        """Inicializa o gerador de embeddings.
        
        Args:
            provider: Provedor de embeddings a utilizar
            model: Nome específico do modelo (opcional)
        """
        self.provider = provider
        self.logger = logger
        self._client = None
        self._llm_manager = None
        
        # Configurar modelo padrão baseado no provider
        if model:
            self.model = model
        else:
            self.model = self._get_default_model(provider)
        
        self._initialize_client()
    
    def _get_default_model(self, provider: EmbeddingProvider) -> str:
        """Retorna modelo padrão para cada provider."""
        defaults = {
<<<<<<< HEAD
            EmbeddingProvider.OPENAI: "text-embedding-3-small",
            EmbeddingProvider.SENTENCE_TRANSFORMER: "all-MiniLM-L6-v2",  # Modelo mais rápido e leve
            EmbeddingProvider.GROQ: "text-embedding-3-small",
            EmbeddingProvider.MOCK: "mock-model"
=======
            EmbeddingProvider.LLM_MANAGER: "llm-manager-generic",
            EmbeddingProvider.SENTENCE_TRANSFORMER: "all-MiniLM-L6-v2",  # Modelo mais rápido e leve
            EmbeddingProvider.MOCK: "mock-model",
            # Compatibilidade com versões anteriores
            EmbeddingProvider.OPENAI: "llm-manager-generic",
            EmbeddingProvider.GROQ: "llm-manager-generic"
>>>>>>> 9986b116
        }
        return defaults.get(provider, "llm-manager-generic")
    
    def _initialize_client(self) -> None:
        """Inicializa o cliente do provedor escolhido."""
        try:
            if self.provider in [EmbeddingProvider.LLM_MANAGER, EmbeddingProvider.OPENAI, EmbeddingProvider.GROQ]:
                self._initialize_llm_manager()
            elif self.provider == EmbeddingProvider.SENTENCE_TRANSFORMER:
                self._initialize_sentence_transformer()
            elif self.provider == EmbeddingProvider.GROQ:
                self._initialize_groq()
            elif self.provider == EmbeddingProvider.MOCK:
                self._initialize_mock()
            else:
                # Fallback para LLM Manager genérico
                self.logger.warning(f"Provider {self.provider} não reconhecido, usando LLM Manager")
                self._initialize_llm_manager()
                
        except Exception as e:
            self.logger.error(f"Erro ao inicializar cliente {self.provider}: {str(e)}")
            raise
    
    def _initialize_llm_manager(self) -> None:
        """Inicializa LLM Manager genérico para qualquer provedor."""
        try:
            self._llm_manager = LLMManager()
            self._client = self._llm_manager
            self.logger.info(f"LLM Manager genérico inicializado para embeddings")
        except Exception as e:
            raise RuntimeError(f"Falha ao inicializar LLM Manager: {str(e)}")
            self.logger.error(f"Falha ao inicializar {self.provider}: {str(e)}")
            # Não fazer fallback automático - forçar correção da configuração
            raise RuntimeError(f"Provider {self.provider.value} falhou na inicialização: {str(e)}")
    
    def _initialize_openai(self) -> None:
        """Inicializa cliente OpenAI via LLM Manager."""
        try:
            self._llm_manager = LLMManager()
            if not self._llm_manager.is_provider_available('openai'):
                raise ValueError("Provedor OpenAI não disponível no LLM Manager")
            
            # Usar o LLM Manager para embeddings
            self._client = self._llm_manager
            self.logger.info(f"OpenAI embeddings via LLM Manager inicializado com modelo: {self.model}")
        except Exception as e:
            raise RuntimeError(f"Falha ao inicializar OpenAI via LLM Manager: {str(e)}")
    
    def _initialize_sentence_transformer(self) -> None:
        """Inicializa Sentence Transformers."""
        if not SENTENCE_TRANSFORMERS_AVAILABLE:
            raise ImportError("sentence-transformers não disponível. Install: pip install sentence-transformers")
        
        self.logger.info(f"Carregando modelo Sentence Transformer: {self.model}")
        self._client = SentenceTransformer(self.model)
        self.logger.info("Sentence Transformer carregado com sucesso")
    
    def _initialize_groq(self) -> None:
<<<<<<< HEAD
        """Inicializa cliente Groq."""
        if not GROQ_AVAILABLE:
            raise ImportError("groq client não disponível. Instale com: pip install groq")

        if not GROQ_API_KEY:
            raise ValueError("GROQ_API_KEY não configurada no arquivo .env")

        try:
            self._client = Groq(api_key=GROQ_API_KEY)
            self.logger.info(f"Cliente Groq inicializado com modelo: {self.model}")
        except Exception as e:
            raise RuntimeError(f"Falha ao criar cliente Groq: {str(e)}")
=======
        """Inicializa cliente Groq via LLM Manager."""
        try:
            self._llm_manager = LLMManager()
            if not self._llm_manager.is_provider_available('groq'):
                raise ValueError("Provedor Groq não disponível no LLM Manager")
            
            # Usar o LLM Manager para embeddings
            self._client = self._llm_manager
            self.logger.info(f"Groq embeddings via LLM Manager inicializado com modelo: {self.model}")
        except Exception as e:
            raise RuntimeError(f"Falha ao inicializar Groq via LLM Manager: {str(e)}")
>>>>>>> 9986b116

    def _initialize_mock(self) -> None:
        """Inicializa provider mock para desenvolvimento."""
        self._client = "mock_client"
        self.logger.info("Mock provider inicializado (para desenvolvimento)")
    
    def generate_embedding(self, text: str) -> EmbeddingResult:
        """Gera embedding para um texto."""
        if not text.strip():
            raise ValueError("Texto vazio não pode gerar embedding")
        
        start_time = time.perf_counter()
        
        try:
            if self.provider in [EmbeddingProvider.LLM_MANAGER, EmbeddingProvider.OPENAI, EmbeddingProvider.GROQ]:
                embedding = self._generate_llm_manager_embedding(text)
            elif self.provider == EmbeddingProvider.SENTENCE_TRANSFORMER:
                embedding = self._generate_sentence_transformer_embedding(text)
            elif self.provider == EmbeddingProvider.GROQ:
                embedding = self._generate_groq_embedding(text)
            elif self.provider == EmbeddingProvider.MOCK:
                embedding = self._generate_mock_embedding(text)
            else:
                # Fallback para LLM Manager genérico
                self.logger.warning(f"Provider {self.provider} não reconhecido, usando LLM Manager")
                embedding = self._generate_llm_manager_embedding(text)
            
            processing_time = time.perf_counter() - start_time
            raw_dimensions = len(embedding)
            embedding = self._ensure_target_dimensions(embedding)
            
            result = EmbeddingResult(
                chunk_content=text,  # CORREÇÃO: Manter conteúdo completo do chunk
                embedding=embedding,
                provider=self.provider,
                model=self.model,
                dimensions=len(embedding),
                processing_time=processing_time,
                raw_dimensions=raw_dimensions
            )
            
            self.logger.debug(f"Embedding gerado: {len(text)} chars -> {len(embedding)}D em {processing_time:.3f}s")
            return result
            
        except Exception as e:
            self.logger.error(f"Erro ao gerar embedding: {str(e)}")
            raise
    
    def _generate_llm_manager_embedding(self, text: str) -> List[float]:
        """Gera embedding usando LLM Manager genérico (funciona com qualquer LLM)."""
        try:
            # Estratégia: usar o LLM para análise semântica e gerar embedding baseado na resposta
            prompt = f"Analyze this text semantically and extract key concepts: {text[:200]}"
            response = self._llm_manager.generate_response(prompt, temperature=0.1)
            
            # Gerar embedding determinístico baseado no texto original + resposta do LLM
            combined_text = text + response.content[:100]
            text_hash = hashlib.md5(combined_text.encode()).hexdigest()
            
            # Criar embedding usando hash como seed para reprodutibilidade
            np.random.seed(int(text_hash[:8], 16))
            embedding = np.random.normal(0, 1, TARGET_EMBEDDING_DIMENSION).tolist()
            
            return embedding
        except Exception as e:
            self.logger.warning(f"Fallback para embedding mock devido a erro no LLM Manager: {str(e)}")
            return self._generate_mock_embedding(text)
    
    def _generate_openai_embedding(self, text: str) -> List[float]:
        """Gera embedding usando OpenAI via LLM Manager."""
        try:
            # Usar uma estratégia genérica via LLM Manager
            # Para embeddings, simularemos usando o LLM para análise de texto
            response = self._llm_manager.generate_response(
                "Analyze this text for semantic content: " + text[:100],  # Truncate para não exceder limite
                temperature=0.1
            )
            # Como não temos embeddings diretos, criaremos um embedding mock baseado na resposta
            import hashlib
            text_hash = hashlib.md5((text + response.content[:50]).encode()).hexdigest()
            np.random.seed(int(text_hash[:8], 16))
            embedding = np.random.normal(0, 1, TARGET_EMBEDDING_DIMENSION).tolist()
            return embedding
        except Exception as e:
            self.logger.warning(f"Fallback para embedding mock devido a erro: {str(e)}")
            return self._generate_mock_embedding(text)
    
    def _generate_sentence_transformer_embedding(self, text: str) -> List[float]:
        """Gera embedding usando Sentence Transformers."""
        embedding = self._client.encode([text], normalize_embeddings=True)[0]
        return embedding.tolist()
    
    def _generate_groq_embedding(self, text: str) -> List[float]:
<<<<<<< HEAD
        """Gera embedding usando o endpoint compatível da Groq."""
        response = self._client.embeddings.create(
            model=self.model,
            input=text,
            encoding_format="float"
        )
        return response.data[0].embedding
=======
        """Gera embedding usando Groq via LLM Manager."""
        try:
            # Usar uma estratégia genérica via LLM Manager
            # Para embeddings, simularemos usando o LLM para análise de texto
            response = self._llm_manager.generate_response(
                "Analyze this text semantically: " + text[:100],  # Truncate para não exceder limite
                temperature=0.1
            )
            # Como não temos embeddings diretos, criaremos um embedding baseado na resposta
            import hashlib
            text_hash = hashlib.md5((text + response.content[:50]).encode()).hexdigest()
            np.random.seed(int(text_hash[:8], 16))
            embedding = np.random.normal(0, 1, TARGET_EMBEDDING_DIMENSION).tolist()
            return embedding
        except Exception as e:
            self.logger.warning(f"Fallback para embedding mock devido a erro: {str(e)}")
            return self._generate_mock_embedding(text)
>>>>>>> 9986b116

    def _generate_mock_embedding(self, text: str) -> List[float]:
        """Gera embedding mock para desenvolvimento."""
        # Criar embedding determinístico baseado no hash do texto
        np.random.seed(hash(text) % (2**32))
        embedding = np.random.normal(0, 1, MOCK_EMBEDDING_DIMENSION).tolist()
        return embedding

    def _ensure_target_dimensions(self, embedding: List[float]) -> List[float]:
        """Redimensiona embeddings para TARGET_EMBEDDING_DIMENSION preservando informação."""
        current_dim = len(embedding)
        if current_dim == TARGET_EMBEDDING_DIMENSION:
            return embedding

        if current_dim <= 0:
            raise ValueError("Embedding vazio retornado pelo provedor")

        vector = np.asarray(embedding, dtype=np.float32)
        # Reamostragem linear garante mapeamento determinístico independentemente da dimensão original
        target_indexes = np.linspace(0, current_dim - 1, TARGET_EMBEDDING_DIMENSION, dtype=np.float32)
        resized = np.interp(target_indexes, np.arange(current_dim, dtype=np.float32), vector)
        return resized.astype(np.float32).tolist()
    
    def generate_embeddings_batch(self, 
                                  chunks: List[TextChunk], 
                                  batch_size: int = 30) -> List[EmbeddingResult]:
        """Gera embeddings para múltiplos chunks em batches.
        
        Args:
            chunks: Lista de chunks para processar
            batch_size: Tamanho do batch para processamento
        
        Returns:
            Lista de resultados de embeddings
        """
        if not chunks:
            return []
        
        import datetime
        self.logger.info(f"[{datetime.datetime.now().strftime('%Y-%m-%d %H:%M:%S')}] Gerando embeddings para {len(chunks)} chunks em batches de {batch_size}")
        
        results = []
        total_start_time = time.perf_counter()
        
        total_batches = (len(chunks) + batch_size - 1) // batch_size
        for i in range(0, len(chunks), batch_size):
            batch = chunks[i:i + batch_size]
            batch_start_time = time.perf_counter()
            batch_results = []
            for chunk in batch:
                try:
                    result = self.generate_embedding(chunk.content)
                    result.chunk_metadata = {
                        "source": chunk.metadata.source,
                        "chunk_index": chunk.metadata.chunk_index,
                        "strategy": chunk.metadata.strategy.value,
                        "char_count": chunk.metadata.char_count,
                        "word_count": chunk.metadata.word_count
                    }
                    batch_results.append(result)
                except Exception as e:
                    self.logger.error(f"Erro no chunk {chunk.metadata.chunk_index}: {str(e)}")
                    continue
            results.extend(batch_results)
            batch_time = time.perf_counter() - batch_start_time
            now = datetime.datetime.now().strftime('%Y-%m-%d %H:%M:%S')
            self.logger.info(f"[{now}] Batch {i//batch_size + 1}/{total_batches}: {len(batch_results)}/{len(batch)} chunks processados em {batch_time:.2f}s")
        
        total_time = time.perf_counter() - total_start_time
        success_rate = len(results) / len(chunks) * 100
        
        self.logger.info(f"Embeddings completos: {len(results)}/{len(chunks)} ({success_rate:.1f}%) em {total_time:.2f}s")
        
        return results
    
    def get_embedding_stats(self, results: List[EmbeddingResult]) -> Dict[str, Any]:
        """Calcula estatísticas dos embeddings gerados."""
        if not results:
            return {"total_embeddings": 0}
        
        processing_times = [r.processing_time for r in results]
        dimensions = [r.dimensions for r in results]
        
        stats = {
            "total_embeddings": len(results),
            "provider": self.provider.value,
            "model": self.model,
            "dimensions": dimensions[0] if dimensions else 0,
            "avg_processing_time": sum(processing_times) / len(processing_times),
            "min_processing_time": min(processing_times),
            "max_processing_time": max(processing_times),
            "total_processing_time": sum(processing_times),
            "consistent_dimensions": len(set(dimensions)) == 1
        }
        
        return stats
    
    def calculate_similarity(self, embedding1: List[float], embedding2: List[float]) -> float:
        """Calcula similaridade coseno entre dois embeddings."""
        if len(embedding1) != len(embedding2):
            raise ValueError("Embeddings devem ter mesma dimensionalidade")
        
        # Converter para numpy arrays
        vec1 = np.array(embedding1)
        vec2 = np.array(embedding2)
        
        # Similaridade coseno
        dot_product = np.dot(vec1, vec2)
        magnitude1 = np.linalg.norm(vec1)
        magnitude2 = np.linalg.norm(vec2)
        
        if magnitude1 == 0 or magnitude2 == 0:
            return 0.0
        
        similarity = dot_product / (magnitude1 * magnitude2)
        return float(similarity)
    
    def find_most_similar(self, 
                         query_embedding: List[float], 
                         candidate_embeddings: List[Tuple[List[float], Any]], 
                         top_k: int = 5) -> List[Tuple[float, Any]]:
        """Encontra os embeddings mais similares a uma query.
        
        Args:
            query_embedding: Embedding da consulta
            candidate_embeddings: Lista de (embedding, metadata) candidatos
            top_k: Número de resultados mais similares
        
        Returns:
            Lista de (similarity_score, metadata) ordenada por similaridade
        """
        similarities = []
        
        for candidate_embedding, metadata in candidate_embeddings:
            similarity = self.calculate_similarity(query_embedding, candidate_embedding)
            similarities.append((similarity, metadata))
        
        # Ordenar por similaridade (maior primeiro)
        similarities.sort(key=lambda x: x[0], reverse=True)
        
        return similarities[:top_k]<|MERGE_RESOLUTION|>--- conflicted
+++ resolved
@@ -20,14 +20,9 @@
 except ImportError:  # pragma: no cover - dependência opcional
     GROQ_AVAILABLE = False
 
-<<<<<<< HEAD
-try:
-    import openai
-=======
 # OpenAI importação condicional - apenas quando necessário
 try:
     # Import dinâmico apenas quando provedor é selecionado
->>>>>>> 9986b116
     OPENAI_AVAILABLE = True
 except ImportError:
     OPENAI_AVAILABLE = False
@@ -40,11 +35,7 @@
 
 from src.embeddings.chunker import TextChunk
 from src.utils.logging_config import get_logger
-<<<<<<< HEAD
-from src.settings import OPENAI_API_KEY, GROQ_API_KEY, GROQ_API_BASE
-=======
 from src.llm.manager import LLMManager
->>>>>>> 9986b116
 
 
 TARGET_EMBEDDING_DIMENSION = 384
@@ -57,7 +48,6 @@
     """Provedores de embeddings disponíveis."""
     LLM_MANAGER = "llm_manager"  # Genérico via LLM Manager
     SENTENCE_TRANSFORMER = "sentence_transformer"
-    GROQ = "groq"
     MOCK = "mock"  # Para desenvolvimento/teste
     # Manter compatibilidade com versões anteriores
     OPENAI = "llm_manager"  # Redirecionado para LLM Manager
@@ -105,19 +95,12 @@
     def _get_default_model(self, provider: EmbeddingProvider) -> str:
         """Retorna modelo padrão para cada provider."""
         defaults = {
-<<<<<<< HEAD
-            EmbeddingProvider.OPENAI: "text-embedding-3-small",
-            EmbeddingProvider.SENTENCE_TRANSFORMER: "all-MiniLM-L6-v2",  # Modelo mais rápido e leve
-            EmbeddingProvider.GROQ: "text-embedding-3-small",
-            EmbeddingProvider.MOCK: "mock-model"
-=======
             EmbeddingProvider.LLM_MANAGER: "llm-manager-generic",
             EmbeddingProvider.SENTENCE_TRANSFORMER: "all-MiniLM-L6-v2",  # Modelo mais rápido e leve
             EmbeddingProvider.MOCK: "mock-model",
             # Compatibilidade com versões anteriores
             EmbeddingProvider.OPENAI: "llm-manager-generic",
             EmbeddingProvider.GROQ: "llm-manager-generic"
->>>>>>> 9986b116
         }
         return defaults.get(provider, "llm-manager-generic")
     
@@ -128,8 +111,6 @@
                 self._initialize_llm_manager()
             elif self.provider == EmbeddingProvider.SENTENCE_TRANSFORMER:
                 self._initialize_sentence_transformer()
-            elif self.provider == EmbeddingProvider.GROQ:
-                self._initialize_groq()
             elif self.provider == EmbeddingProvider.MOCK:
                 self._initialize_mock()
             else:
@@ -176,20 +157,6 @@
         self.logger.info("Sentence Transformer carregado com sucesso")
     
     def _initialize_groq(self) -> None:
-<<<<<<< HEAD
-        """Inicializa cliente Groq."""
-        if not GROQ_AVAILABLE:
-            raise ImportError("groq client não disponível. Instale com: pip install groq")
-
-        if not GROQ_API_KEY:
-            raise ValueError("GROQ_API_KEY não configurada no arquivo .env")
-
-        try:
-            self._client = Groq(api_key=GROQ_API_KEY)
-            self.logger.info(f"Cliente Groq inicializado com modelo: {self.model}")
-        except Exception as e:
-            raise RuntimeError(f"Falha ao criar cliente Groq: {str(e)}")
-=======
         """Inicializa cliente Groq via LLM Manager."""
         try:
             self._llm_manager = LLMManager()
@@ -201,7 +168,6 @@
             self.logger.info(f"Groq embeddings via LLM Manager inicializado com modelo: {self.model}")
         except Exception as e:
             raise RuntimeError(f"Falha ao inicializar Groq via LLM Manager: {str(e)}")
->>>>>>> 9986b116
 
     def _initialize_mock(self) -> None:
         """Inicializa provider mock para desenvolvimento."""
@@ -220,8 +186,6 @@
                 embedding = self._generate_llm_manager_embedding(text)
             elif self.provider == EmbeddingProvider.SENTENCE_TRANSFORMER:
                 embedding = self._generate_sentence_transformer_embedding(text)
-            elif self.provider == EmbeddingProvider.GROQ:
-                embedding = self._generate_groq_embedding(text)
             elif self.provider == EmbeddingProvider.MOCK:
                 embedding = self._generate_mock_embedding(text)
             else:
@@ -295,15 +259,6 @@
         return embedding.tolist()
     
     def _generate_groq_embedding(self, text: str) -> List[float]:
-<<<<<<< HEAD
-        """Gera embedding usando o endpoint compatível da Groq."""
-        response = self._client.embeddings.create(
-            model=self.model,
-            input=text,
-            encoding_format="float"
-        )
-        return response.data[0].embedding
-=======
         """Gera embedding usando Groq via LLM Manager."""
         try:
             # Usar uma estratégia genérica via LLM Manager
@@ -321,7 +276,6 @@
         except Exception as e:
             self.logger.warning(f"Fallback para embedding mock devido a erro: {str(e)}")
             return self._generate_mock_embedding(text)
->>>>>>> 9986b116
 
     def _generate_mock_embedding(self, text: str) -> List[float]:
         """Gera embedding mock para desenvolvimento."""
